--- conflicted
+++ resolved
@@ -456,13 +456,8 @@
     os.makedirs("%s/logs/%s" % (now_dir, exp_dir), exist_ok=True)
     f = open("%s/logs/%s/extract_f0_feature.log" % (now_dir, exp_dir), "w")
     f.close()
-<<<<<<< HEAD
-    if if_f0 == i18n("是"):
+    if if_f0:
         cmd = config.python_cmd + " extract_f0_print.py %s/logs/%s %s %s %s" % (
-=======
-    if if_f0:
-        cmd = config.python_cmd + " extract_f0_print.py %s/logs/%s %s %s" % (
->>>>>>> 339a1160
             now_dir,
             exp_dir,
             n_p,
